import logging
from typing import Any, List, Optional, Type, Dict
from src.connections.agentipy_connection import AgentipyConnection
from src.connections.base_connection import BaseConnection
from src.connections.anthropic_connection import AnthropicConnection
from src.connections.eternalai_connection import EternalAIConnection
from src.connections.goat_connection import GoatConnection
from src.connections.openai_connection import OpenAIConnection
from src.connections.twitter_connection import TwitterConnection
from src.connections.farcaster_connection import FarcasterConnection
from src.connections.ollama_connection import OllamaConnection
from src.connections.echochambers_connection import EchochambersConnection
from src.connections.solana_connection import SolanaConnection
from src.connections.hyperbolic_connection import HyperbolicConnection
from src.connections.galadriel_connection import GaladrielConnection
from src.connections.sonic_connection import SonicConnection
from src.connections.discord_connection import DiscordConnection
from src.connections.allora_connection import AlloraConnection
from src.connections.xai_connection import XAIConnection
from src.connections.ethereum_connection import EthereumConnection

logger = logging.getLogger("connection_manager")


class ConnectionManager:
    def __init__(self, agent_config):
        self.connections: Dict[str, BaseConnection] = {}
        for config in agent_config:
            self._register_connection(config)

    @staticmethod
    def _class_name_to_type(class_name: str) -> Type[BaseConnection]:
        if class_name == "twitter":
            return TwitterConnection
        elif class_name == "anthropic":
            return AnthropicConnection
        elif class_name == "openai":
            return OpenAIConnection
        elif class_name == "farcaster":
            return FarcasterConnection
        elif class_name == "eternalai":
            return EternalAIConnection
        elif class_name == "ollama":
            return OllamaConnection
        elif class_name == "echochambers":
            return EchochambersConnection
        elif class_name == "goat":
            return GoatConnection
        elif class_name == "solana":
            return SolanaConnection
        elif class_name == "hyperbolic":
            return HyperbolicConnection
        elif class_name == "galadriel":
            return GaladrielConnection
<<<<<<< HEAD
        elif class_name == "agentipy":
            return AgentipyConnection

=======
        elif class_name == "sonic":
            return SonicConnection
        elif class_name == "discord":
            return DiscordConnection
        elif class_name == "allora":
            return AlloraConnection
        elif class_name == "xai":
            return XAIConnection
        elif class_name == "ethereum":
            return EthereumConnection
>>>>>>> 357dc5b8
        return None

    def _register_connection(self, config_dic: Dict[str, Any]) -> None:
        """
        Create and register a new connection with configuration

        Args:
            name: Identifier for the connection
            connection_class: The connection class to instantiate
            config: Configuration dictionary for the connection
        """
        try:
            name = config_dic["name"]
            connection_class = self._class_name_to_type(name)
            connection = connection_class(config_dic)
            self.connections[name] = connection
        except Exception as e:
            logging.error(f"Failed to initialize connection {name}: {e}")

    def _check_connection(self, connection_string: str) -> bool:
        try:
            connection = self.connections[connection_string]
            return connection.is_configured(verbose=True)
        except KeyError:
            logging.error(
                "\nUnknown connection. Try 'list-connections' to see all supported connections."
            )
            return False
        except Exception as e:
            logging.error(f"\nAn error occurred: {e}")
            return False

    def configure_connection(self, connection_name: str) -> bool:
        """Configure a specific connection"""
        try:
            connection = self.connections[connection_name]
            success = connection.configure()

            if success:
                logging.info(
                    f"\n✅ SUCCESSFULLY CONFIGURED CONNECTION: {connection_name}"
                )
            else:
                logging.error(f"\n❌ ERROR CONFIGURING CONNECTION: {connection_name}")
            return success

        except KeyError:
            logging.error(
                "\nUnknown connection. Try 'list-connections' to see all supported connections."
            )
            return False
        except Exception as e:
            logging.error(f"\nAn error occurred: {e}")
            return False

    def list_connections(self) -> None:
        """List all available connections and their status"""
        logging.info("\nAVAILABLE CONNECTIONS:")
        for name, connection in self.connections.items():
            status = (
                "✅ Configured" if connection.is_configured() else "❌ Not Configured"
            )
            logging.info(f"- {name}: {status}")

    def list_actions(self, connection_name: str) -> None:
        """List all available actions for a specific connection"""
        try:
            connection = self.connections[connection_name]

            if connection.is_configured():
                logging.info(
                    f"\n✅ {connection_name} is configured. You can use any of its actions."
                )
            else:
                logging.info(
                    f"\n❌ {connection_name} is not configured. You must configure a connection to use its actions."
                )

            logging.info("\nAVAILABLE ACTIONS:")
            for action_name, action in connection.actions.items():
                logging.info(f"- {action_name}: {action.description}")
                logging.info("  Parameters:")
                for param in action.parameters:
                    req = "required" if param.required else "optional"
                    logging.info(f"    - {param.name} ({req}): {param.description}")

        except KeyError:
            logging.error(
                "\nUnknown connection. Try 'list-connections' to see all supported connections."
            )
        except Exception as e:
            logging.error(f"\nAn error occurred: {e}")

    def perform_action(
        self, connection_name: str, action_name: str, params: List[Any]
    ) -> Optional[Any]:
        """Perform an action on a specific connection with given parameters"""
        try:
            connection = self.connections[connection_name]

            if not connection.is_configured():
                logging.error(
                    f"\nError: Connection '{connection_name}' is not configured"
                )
                return None

            if action_name not in connection.actions:
                logging.error(
                    f"\nError: Unknown action '{action_name}' for connection '{connection_name}'"
                )
                return None

            action = connection.actions[action_name]

            # Convert list of params to kwargs dictionary, handling both required and optional params
            kwargs = {}
            param_index = 0

            # Add provided parameters up to the number provided
            for i, param in enumerate(action.parameters):
                if param_index < len(params):
                    kwargs[param.name] = params[param_index]
                    param_index += 1

            # Validate all required parameters are present
            missing_required = [
                param.name
                for param in action.parameters
                if param.required and param.name not in kwargs
            ]

            if missing_required:
                logging.error(
                    f"\nError: Missing required parameters: {', '.join(missing_required)}"
                )
                return None

            return connection.perform_action(action_name, kwargs)

        except Exception as e:
            logging.error(
                f"\nAn error occurred while trying action {action_name} for {connection_name} connection: {e}"
            )
            return None

    def get_model_providers(self) -> List[str]:
        """Get a list of all LLM provider connections"""
        return [
            name
            for name, conn in self.connections.items()
            if conn.is_configured() and getattr(conn, "is_llm_provider", lambda: False)
        ]<|MERGE_RESOLUTION|>--- conflicted
+++ resolved
@@ -52,11 +52,8 @@
             return HyperbolicConnection
         elif class_name == "galadriel":
             return GaladrielConnection
-<<<<<<< HEAD
         elif class_name == "agentipy":
             return AgentipyConnection
-
-=======
         elif class_name == "sonic":
             return SonicConnection
         elif class_name == "discord":
@@ -67,7 +64,6 @@
             return XAIConnection
         elif class_name == "ethereum":
             return EthereumConnection
->>>>>>> 357dc5b8
         return None
 
     def _register_connection(self, config_dic: Dict[str, Any]) -> None:
