--- conflicted
+++ resolved
@@ -83,10 +83,10 @@
       "model": "gpt-3.5-turbo"
     },
     {
-<<<<<<< HEAD
       "name": "agentipy",
       "rpc": "https://api.mainnet-beta.solana.com"
-=======
+    },
+    {
       "name": "sonic",
       "network": "mainnet"
     },
@@ -103,7 +103,6 @@
       "message_read_count": 10,
       "message_emoji_name": "❤️",
       "server_id": "1234567890"
->>>>>>> 357dc5b8
     }
   ],
   "tasks": [
