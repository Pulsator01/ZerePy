import json
import random
import time
import logging
import os
from pathlib import Path
from dotenv import load_dotenv
from src.connection_manager import ConnectionManager
from src.helpers import print_h_bar

REQUIRED_FIELDS = ["name", "bio", "traits", "examples", "loop_delay", "config", "tasks"]

logger = logging.getLogger("agent")

class ZerePyAgent:
    def __init__(
            self,
            agent_name: str
    ):
        try:        
            agent_path = Path("agents") / f"{agent_name}.json"
            agent_dict = json.load(open(agent_path, "r"))

            missing_fields = [field for field in REQUIRED_FIELDS if field not in agent_dict]
            if missing_fields:
                raise KeyError(f"Missing required fields: {', '.join(missing_fields)}")

            self.name = agent_dict["name"]
            self.bio = agent_dict["bio"]
            self.traits = agent_dict["traits"]
            self.examples = agent_dict["examples"]
            self.loop_delay = agent_dict["loop_delay"] 
            self.connection_manager = ConnectionManager(agent_dict["config"])
            
            # Extract Twitter config
            twitter_config = next((config for config in agent_dict["config"] if config["name"] == "twitter"), None)
            if not twitter_config:
                raise KeyError("Twitter configuration is required")

            # TODO: These should probably live in the related task parameters
            self.self_reply_chance = twitter_config.get("self_reply_chance", 0.05)
            self.tweet_interval = twitter_config.get("tweet_interval", 900)

            self.is_llm_set = False
            
            # Cache for system prompt
            self._system_prompt = None

            # Extract loop tasks
            self.tasks = agent_dict.get("tasks", [])
            self.task_weights = [task.get("weight", 1) for task in self.tasks]

            # Set up empty agent state
            self.state = {}
            
        except Exception as e:
            logger.error("Could not load ZerePy agent")
            raise e
        
    def _setup_llm_provider(self):           
        # Get first available LLM provider and its model
        llm_providers = self.connection_manager.get_model_providers()
        if not llm_providers:
            raise ValueError("No configured LLM provider found")
        self.model_provider = llm_providers[0]
        
        # Load Twitter username for self-reply detection
        load_dotenv()
        self.username = os.getenv('TWITTER_USERNAME', '').lower()

    def _construct_system_prompt(self) -> str:
        """Construct the system prompt from agent configuration"""
        if self._system_prompt is None:
            prompt_parts = []
            prompt_parts.extend(self.bio)

            if self.traits:
                prompt_parts.append("\nYour key traits are:")
                prompt_parts.extend(f"- {trait}" for trait in self.traits)

            if self.examples:
                prompt_parts.append("\nHere are some examples of your style (Please avoid repeating any of these):")
                prompt_parts.extend(f"- {example}" for example in self.examples)

            self._system_prompt = "\n".join(prompt_parts)

        return self._system_prompt

    def prompt_llm(self, prompt: str, system_prompt: str = None) -> str:
        """Generate text using the configured LLM provider"""
        system_prompt = system_prompt or self._construct_system_prompt()
        
        return self.connection_manager.perform_action(
            connection_name=self.model_provider,
            action_name="generate-text",
            params=[prompt, system_prompt]
        )
    
    def perform_action(self, connection: str, action: str, **kwargs) -> None:
        return self.connection_manager.perform_action(connection, action, **kwargs)

    def loop(self):
        """Main agent loop for autonomous behavior"""
        if not self.is_llm_set:
            self._setup_llm_provider()

        logger.info("\n🚀 Starting agent loop...")
        logger.info("Press Ctrl+C at any time to stop the loop.")
        print_h_bar()

        time.sleep(2)
        logger.info("Starting loop in 5 seconds...")
        for i in range(5, 0, -1):
            logger.info(f"{i}...")
            time.sleep(1)

        last_tweet_time = 0

        try:
            while True:
                try:
                    # REPLENISH INPUTS
                    # TODO: Add more inputs to complexify agent behavior
                    if "timeline_tweets" not in self.state or len(self.state["timeline_tweets"]) == 0:
                        logger.info("\n👀 READING TIMELINE")
                        self.state["timeline_tweets"] = self.connection_manager.perform_action(
                            connection_name="twitter",
                            action_name="read-timeline",
                            params=[]
                        )

                    # CHOOSE AN ACTION
                    # TODO: Add agentic action selection
                    action = random.choices(self.tasks, weights=self.task_weights, k=1)[0]
                    action_name = action["name"]

                    # PERFORM ACTION
                    if action_name == "post-tweet":
                        # Check if it's time to post a new tweet
                        current_time = time.time()
                        if current_time - last_tweet_time >= self.tweet_interval:
                            logger.info("\n📝 GENERATING NEW TWEET")
                            print_h_bar()

                            prompt = ("Generate an engaging tweet. Don't include any hashtags, links or emojis. Keep it under 280 characters."
                                    f"The tweets should be pure commentary, do not shill any coins or projects apart from {self.name}. Do not repeat any of the"
                                    "tweets that were given as example. Avoid the words AI and crypto.")
                            tweet_text = self.prompt_llm(prompt)

                            if tweet_text:
                                logger.info("\n🚀 Posting tweet:")
                                logger.info(f"'{tweet_text}'")
                                self.connection_manager.perform_action(
                                    connection_name="twitter",
                                    action_name="post-tweet",
                                    params=[tweet_text]
                                )
                                last_tweet_time = current_time
                                logger.info("\n✅ Tweet posted successfully!")
                        else:
                            logger.info("\n👀 Delaying post until tweet interval elapses...")
                            print_h_bar()
                            continue

                    elif action_name == "reply-to-tweet":
                        if "timeline_tweets" in self.state and len(self.state["timeline_tweets"]) > 0:
                            # Get next tweet from inputs
                            tweet = self.state["timeline_tweets"].pop(0)
                            tweet_id = tweet.get('id')
                            if not tweet_id:
                                continue

                            # Check if it's our own tweet using username
                            is_own_tweet = tweet.get('author_username', '').lower() == self.username
                            if is_own_tweet and random.random() > self.self_reply_chance:
                                logger.info("\n🤖 Skipping self-reply due to agent's choice.")
                                print_h_bar()
                                continue

                            logger.info(f"\n💬 GENERATING REPLY to: {tweet.get('text', '')[:50]}...")

                            # Customize prompt based on whether it's a self-reply
<<<<<<< HEAD
                            base_prompt = (f"Generate a friendly, engaging reply to this tweet: {tweet.get('text')}. Keep it under 280 characters. Don't include any hashtags, links or emojis. "
                                f"The tweets should be pure commentary, do not shill any coins or projects apart from {self.name}. Do not repeat any of the"
                                "tweets that were given as example. Avoid the words AI and crypto.")
=======
                            base_prompt = f"Generate a friendly, engaging reply to this tweet:" + tweet.get('text') + ". Keep it under 280 characters. Don't include any hashtags, links or emojis."
                            "The tweets should be pure commentary, do not shill any coins or projects apart from " + self.name + ". Do not repeat any of the"
                            "tweets that were given as example. Avoid the words AI and crypto."
>>>>>>> 0a67a100
                            if is_own_tweet:
                                system_prompt = self._construct_system_prompt() + "\n\nYou are replying to your own previous tweet. Stay in character while building on your earlier thought."
                                reply_text = self.prompt_llm(prompt=base_prompt, system_prompt=system_prompt)
                            else:
                                system_prompt = self._construct_system_prompt()
                                reply_text = self.prompt_llm(prompt=base_prompt, system_prompt=system_prompt)

                            if reply_text:
                                logger.info(f"\n🚀 Posting reply: '{reply_text}'")
                                self.connection_manager.perform_action(
                                    connection_name="twitter",
                                    action_name="reply-to-tweet",
                                    params=[tweet_id, reply_text]
                                )
                                logger.info("✅ Reply posted successfully!")

                    elif action_name == "like-tweet":
                        if "timeline_tweets" in self.state and len(self.state["timeline_tweets"]) > 0:
                            # Get next tweet from inputs
                            tweet = self.state["timeline_tweets"].pop(0)
                            tweet_id = tweet.get('id')
                            if not tweet_id:
                                continue

                            logger.info(f"\n👍 LIKING TWEET: {tweet.get('text', '')[:50]}...")

                            self.connection_manager.perform_action(
                                connection_name="twitter",
                                action_name="like-tweet",
                                params=[tweet_id]
                            )
                            logger.info("✅ Tweet liked successfully!")


                    logger.info(f"\n⏳ Waiting {self.loop_delay} seconds before next loop...")
                    print_h_bar()
                    time.sleep(self.loop_delay) 

                except Exception as e:
                    logger.error(f"\n❌ Error in agent loop iteration: {e}")
                    logger.info(f"⏳ Waiting {self.loop_delay} seconds before retrying...")
                    time.sleep(self.loop_delay)  

        except KeyboardInterrupt:
            logger.info("\n🛑 Agent loop stopped by user.")
            return<|MERGE_RESOLUTION|>--- conflicted
+++ resolved
@@ -180,15 +180,10 @@
                             logger.info(f"\n💬 GENERATING REPLY to: {tweet.get('text', '')[:50]}...")
 
                             # Customize prompt based on whether it's a self-reply
-<<<<<<< HEAD
                             base_prompt = (f"Generate a friendly, engaging reply to this tweet: {tweet.get('text')}. Keep it under 280 characters. Don't include any hashtags, links or emojis. "
                                 f"The tweets should be pure commentary, do not shill any coins or projects apart from {self.name}. Do not repeat any of the"
                                 "tweets that were given as example. Avoid the words AI and crypto.")
-=======
-                            base_prompt = f"Generate a friendly, engaging reply to this tweet:" + tweet.get('text') + ". Keep it under 280 characters. Don't include any hashtags, links or emojis."
-                            "The tweets should be pure commentary, do not shill any coins or projects apart from " + self.name + ". Do not repeat any of the"
-                            "tweets that were given as example. Avoid the words AI and crypto."
->>>>>>> 0a67a100
+
                             if is_own_tweet:
                                 system_prompt = self._construct_system_prompt() + "\n\nYou are replying to your own previous tweet. Stay in character while building on your earlier thought."
                                 reply_text = self.prompt_llm(prompt=base_prompt, system_prompt=system_prompt)
